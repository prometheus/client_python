--- conflicted
+++ resolved
@@ -551,10 +551,7 @@
                 ('# TYPE a summary\na_count NaN\n# EOF\n'),
                 ('# TYPE a summary\na_sum -1\n# EOF\n'),
                 ('# TYPE a summary\na_count -1\n# EOF\n'),
-<<<<<<< HEAD
-=======
                 ('# TYPE a summary\na{quantile="0.5"} -1\n# EOF\n'),
->>>>>>> c593db89
                 # Bad histograms.
                 ('# TYPE a histogram\na_sum 1\n# EOF\n'),
                 ('# TYPE a gaugehistogram\na_gsum 1\n# EOF\n'),
