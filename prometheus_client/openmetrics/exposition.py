--- conflicted
+++ resolved
@@ -30,7 +30,6 @@
     return False
 
 
-<<<<<<< HEAD
 def _compose_exemplar_string(metric, sample, exemplar):
     """Constructs an exemplar string."""
     if not _is_valid_exemplar_metric(metric, sample):
@@ -54,10 +53,7 @@
     return exemplarstr
 
 
-def generate_latest(registry):
-=======
 def generate_latest(registry, escaping=UNDERSCORES):
->>>>>>> 6f19d31e
     '''Returns the metrics from the registry in latest text format as a string.'''
     output = []
     for metric in registry.collect():
@@ -75,11 +71,7 @@
                         labelstr += ', '
                 else:
                     labelstr = ''
-<<<<<<< HEAD
-                        
-=======
-
->>>>>>> 6f19d31e
+
                 if s.labels:
                     items = sorted(s.labels.items())
                     # Label values always support UTF-8
@@ -89,20 +81,14 @@
                             for k, v in items])
                 if labelstr:
                     labelstr = "{" + labelstr + "}"
-<<<<<<< HEAD
                             
-=======
-
->>>>>>> 6f19d31e
                 if s.exemplar:
                     exemplarstr = _compose_exemplar_string(metric, s, s.exemplar)
                 else:
-                    exemplarstr = ''
-                        
+                    exemplarstr = ''                        
                 timestamp = ''
                 if s.timestamp is not None:
                     timestamp = f' {s.timestamp}'
-<<<<<<< HEAD
                 
                 native_histogram = ''
                 negative_spans = ''
@@ -156,10 +142,7 @@
                     value = native_histogram
                 elif s.value is not None:
                     value = floatToGoString(s.value)
-                if _is_valid_legacy_metric_name(s.name):
-=======
                 if (escaping != ALLOWUTF8) or _is_valid_legacy_metric_name(s.name):
->>>>>>> 6f19d31e
                     output.append('{}{} {}{}{}\n'.format(
                         _escape(s.name, escaping, _is_legacy_labelname_rune),
                         labelstr,
